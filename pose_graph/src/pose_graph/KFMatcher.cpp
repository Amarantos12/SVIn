--- conflicted
+++ resolved
@@ -32,11 +32,7 @@
 }
 
 KFMatcher::KFMatcher(ros::Time _time_stamp,
-<<<<<<< HEAD
                      std::vector<Eigen::Vector3d>& _point_ids,
-=======
-                     vector<Eigen::Vector3d>& _point_ids,
->>>>>>> b50630cf
                      int _index,
                      Eigen::Vector3d& _svin_T_w_i,
                      Eigen::Matrix3d& _svin_R_w_i,
@@ -316,26 +312,15 @@
   }
 }
 
-<<<<<<< HEAD
 void KFMatcher::PnPRANSAC(const std::vector<cv::Point2f>& matched_2d_old,
-=======
-void KFMatcher::PnPRANSAC(const vector<cv::Point2f>& matched_2d_old,
->>>>>>> b50630cf
                           const std::vector<cv::Point3f>& matched_3d,
                           std::vector<uchar>& status,
                           Eigen::Vector3d& PnP_T_old,
                           Eigen::Matrix3d& PnP_R_old) {
-<<<<<<< HEAD
   cv::Mat r, rvec, t, tmp_r;
-  cv::Mat K = (cv::Mat_<double>(3, 3) << params_.p_fx_, 0, params_.p_cx_, 0, params_.p_fy_, params_.p_cy_, 0, 0, 1.0);
-  Eigen::Matrix3d R_inital;
-  Eigen::Vector3d P_inital;
-=======
-  cv::Mat r, rvec, t, D, tmp_r;
   cv::Mat K = (cv::Mat_<double>(3, 3) << params_.p_fx, 0, params_.p_cx, 0, params_.p_fy, params_.p_cy, 0, 0, 1.0);
   Matrix3d R_inital;
   Vector3d P_inital;
->>>>>>> b50630cf
 
   Eigen::Matrix3d R_w_c = origin_svin_R;
   Eigen::Vector3d T_w_c = origin_svin_T;
@@ -361,13 +346,8 @@
                    rvec,
                    t,
                    false,
-<<<<<<< HEAD
                    params_.loop_closure_params_.pnp_ransac_iterations,
                    params_.loop_closure_params_.pnp_reprojection_thresh,
-=======
-                   100,
-                   params_.ransac_reproj_threshold_,
->>>>>>> b50630cf
                    0.99,
                    inliers);
   } catch (cv::Exception e) {
@@ -473,12 +453,7 @@
   Eigen::Quaterniond relative_q;
   double relative_yaw;
 
-<<<<<<< HEAD
   if (static_cast<int>(matched_2d_cur.size()) > params_.loop_closure_params_.min_correspondences) {
-=======
-  if (static_cast<int>(matched_2d_cur.size()) > params_.min_loop_num_) {
-    status.clear();
->>>>>>> b50630cf
     PnPRANSAC(matched_2d_old, matched_3d, status, PnP_T_old, PnP_R_old);
     reduceVector(matched_2d_cur, status);
     reduceVector(matched_2d_old, status);
