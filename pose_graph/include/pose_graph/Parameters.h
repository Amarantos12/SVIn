#pragma once

#include <cv_bridge/cv_bridge.h>
#include <ros/ros.h>
#include <sensor_msgs/Image.h>
#include <sensor_msgs/PointCloud.h>
#include <sensor_msgs/image_encodings.h>

#include <eigen3/Eigen/Dense>
#include <string>
#include <vector>

struct LoopClosureParams {
  bool loop_closure_enabled;
  double pnp_reprojection_thresh;
  double pnp_ransac_iterations;
  int min_correspondences;
};

struct HealthParams {
  bool health_monitoring_enabled = false;  // by default, health monitoring is disabled
  uint16_t consecutive_keyframes;
  uint16_t min_tracked_keypoints;
  uint16_t kps_per_quadrant;
  float kf_wait_time;
};

class Parameters {
 public:
  EIGEN_MAKE_ALIGNED_OPERATOR_NEW
  Parameters();
  ~Parameters() = default;

  Eigen::Vector3d tic_;
  Eigen::Matrix3d qic_;

  std::string brief_pattern_file_;

  std::string svin_w_loop_path_;

  int fast_relocalization_;

<<<<<<< HEAD
  // projection matrix
  double p_fx_;
  double p_fy_;
  double p_cx_;
  double p_cy_;

  std::string vocabulary_file_;

  // for visulization
  double camera_visual_size_;

=======
  int min_loop_num_;
  double ransac_reproj_threshold_;
  // projection matrix
  double p_fx;
  double p_fy;
  double p_cx;
  double p_cy;
>>>>>>> b50630cf
  cv::Mat distortion_coeffs_;
  uint16_t image_width_;
  uint16_t image_height_;
  cv::Mat cam0_undistort_map_x_, cam0_undistort_map_y_;
  double resize_factor_;
  Eigen::Matrix4d T_imu_cam0_;
  Eigen::Matrix4d T_body_imu_;

  bool debug_image_;
  double image_delay_;
  double min_landmark_quality_;

  // loop closure parameters
  LoopClosureParams loop_closure_params_;

  // health monitoring parameters
  HealthParams health_params_;

  bool use_health_;
  std::string vocabulary_file_;

  // for visulization
  double camera_visual_size_;

 public:
  void loadParameters(const ros::NodeHandle& nh);
};<|MERGE_RESOLUTION|>--- conflicted
+++ resolved
@@ -40,7 +40,6 @@
 
   int fast_relocalization_;
 
-<<<<<<< HEAD
   // projection matrix
   double p_fx_;
   double p_fy_;
@@ -52,15 +51,6 @@
   // for visulization
   double camera_visual_size_;
 
-=======
-  int min_loop_num_;
-  double ransac_reproj_threshold_;
-  // projection matrix
-  double p_fx;
-  double p_fy;
-  double p_cx;
-  double p_cy;
->>>>>>> b50630cf
   cv::Mat distortion_coeffs_;
   uint16_t image_width_;
   uint16_t image_height_;
