%YAML:1.0
cameras:
    # Images are cropped rather than downsized
    - {T_SC:
       [-0.05832554, -0.49729442, 0.86561908, 0.4404166,
        0.99825455, -0.02099889, 0.05519876, -0.04791664,
        -0.009273, 0.86732768, 0.49765118, -0.02872042,
        0.0, 0.0, 0.0, 1.0],
       image_dimension: [800, 600],
       distortion_coefficients: [-0.16289394362063583, 0.08351833356682732, 0.012276483503048642, 0.0006858966792660155],
       distortion_type: radialtangential,
<<<<<<< HEAD
       focal_length: [1242.0480207554092, 1242.0480207554092],
       principal_point: [276.810977935791, 310.05108642578125]}  # alpha = 0.0
=======
       focal_length: [1138.83276975408, 1139.594698074792],
       principal_point: [308.1729373830466, 317.1289738266081]} 
>>>>>>> b50630cf

    - {T_SC:
       [-0.04471672, -0.47414334, 0.87931138, 0.43962862,
        0.9982831, -0.0545409, 0.02135733, 0.04401349,
        0.037832, 0.87875672, 0.47576818, -0.02956853,
        0.0, 0.0, 0.0, 1.0],
       image_dimension: [800, 600],
       distortion_coefficients: [-0.16234962118670349, 0.08155626136084612, 0.006298812391653791, -0.003038632652138194],
       distortion_type: radialtangential,
<<<<<<< HEAD
       focal_length: [1242.0480207554092, 1242.0480207554092],
       principal_point: [276.810977935791, 310.05108642578125]}  # alpha = 0.0
=======
       focal_length: [1138.6334240599165, 1138.774613252216],
       principal_point: [320.1812627366363, 302.906549415305]}  
>>>>>>> b50630cf

camera_params:
    camera_rate: 30
    sigma_absolute_translation:  0.0 #8.0e-3
    sigma_absolute_orientation: 0.0 #8.0e-3
    sigma_c_relative_translation: 0.0 #1.0e-6 # below 1.0e-6 ruines numerics...
    sigma_c_relative_orientation: 0.0 #1.0e-6 # below 1.0e-6 ruines numerics...


imu_params:
    a_max: 176.0 # acceleration saturation [m/s^2]
    g_max: 7.8 # gyro saturation [rad/s]
    sigma_g_c: 0.0016017 # gyro noise density [rad/s/sqrt(Hz)] 0.00016017
    sigma_a_c: 0.0071376 # accelerometer noise density [m/s^2/sqrt(Hz)] 0.00071376
    sigma_bg: 0.03 # gyro bias prior [rad/s]
    sigma_ba: 0.1 # accelerometer bias prior [m/s^2]
    sigma_gw_c: 0.0000165 # gyro drift noise density [rad/s^s/sqrt(Hz)] 0.00000165
    sigma_aw_c: 0.0002874 # accelerometer drift noise density [m/s^2/sqrt(Hz)] 0.00002874
    tau: 3600.0 # reversion time constant, currently not in use [s]
    g: 9.81007 # Earth's acceleration due to gravity [m/s^2]
    a0: [ 0.0, 0.0, 0.0 ] # Accelerometer bias [m/s^2]
    imu_rate: 100
    # tranform Body-Sensor (IMU)
    # Sharmin Consider IMU frame as Body Frame
    T_BS:
        [1.0, 0.0, 0.0, 0.0,
<<<<<<< HEAD
         0.0, -1.0, 0.0, 0.0,
         0.0, 0.0, -1.0, 0.0,
=======
         0.0, 1.0, 0.0, 0.0,
         0.0, 0.0, 1.0, 0.0,
>>>>>>> b50630cf
         0.0, 0.0, 0.0, 1.0]


# Estimator parameters
numKeyframes: 5 # number of keyframes in optimisation window
numImuFrames: 3 #number of frames linked by most recent nonlinear IMU error terms

# ceres optimization options
ceres_options:
    minIterations: 3   # minimum number of iterations always performed
<<<<<<< HEAD
    maxIterations: 100  # never do more than these, even if not converged
    timeLimit: 0.05   # [s] negative values will set the an unlimited time limit

# detection
detection_options:
    threshold: 20.0      # detection threshold. By default the uniformity radius in pixels
    octaves: 1           # number of octaves for detection. 0 means single-scale at highest resolution
=======
    maxIterations: 15  # never do more than these, even if not converged
    timeLimit: 0.035  # [s] negative values will set the an unlimited time limit

# detection
detection_options:
    threshold: 30.0      # detection threshold. By default the uniformity radius in pixels
    octaves: 0           # number of octaves for detection. 0 means single-scale at highest resolution
>>>>>>> b50630cf
    maxNoKeypoints: 400  # restrict to a maximum of this many keypoints per image (strongest ones)   #Sharmin

# delay of images [s]:
imageDelay: -0.02  # in case you are using a custom setup, you will have to calibrate this. 0 for the VISensor.

# display debug images?
displayImages: true  # displays debug video and keyframe matches. May be slow.
publishDebugImages: false  # publish debug image to topic ~debug_image_x

# use direct driver
useDriver: false

# some options for how and what to publish -- optional in ROS-free version
publishing_options:
    publish_rate: 100                  # rate at which odometry updates are published only works properly if imu_rate/publish_rate is an integer!!
    publishLandmarks: true             # select, if you want to publish landmarks at all
    landmarkQualityThreshold: 1.0e-2   # landmark with lower quality will not be published
    maximumLandmarkQuality: 0.05       # landmark with higher quality will be published with the maximum colour intensity
    maxPathLength: 20                  # maximum length of the published path
    publishImuPropagatedState: false    # Should the state that is propagated with IMU messages be published? Or just the optimized ones?
    # provide custom World frame Wc
    T_Wc_W:
<<<<<<< HEAD
        [1.0, 0.0, 0.0, 0.0,
=======
        [1.0, 0.0, 0.0, 0.,
>>>>>>> b50630cf
         0.0, 1.0, 0.0, 0.0,
         0.0, 0.0, 1.0, 0.0,
         0.0, 0.0, 0.0, 1.0]
    trackedBodyFrame: B                # B or S, the frame of reference that will be expressed relative to the selected worldFrame
    velocitiesFrame: Wc                # Wc, B or S,  the frames in which the velocities of the selected trackedBodyFrame will be expressed in

#Sharmin
isSonarUsed: false
isDepthUsed: false
isRelocalization: false
isCLAHE: true
claheClipLimit: 2.0
claheTilesGridSize: 4

resizeFactor: 1.0  # by default 1.0. set this value if you want to resize the original image by this factor. You DO NOT need to change camera/projection matrix, those will be updated accordingly. 

isResetable: false  # Adds callbacks to allow hard and soft resets of SVIn2<|MERGE_RESOLUTION|>--- conflicted
+++ resolved
@@ -9,13 +9,8 @@
        image_dimension: [800, 600],
        distortion_coefficients: [-0.16289394362063583, 0.08351833356682732, 0.012276483503048642, 0.0006858966792660155],
        distortion_type: radialtangential,
-<<<<<<< HEAD
-       focal_length: [1242.0480207554092, 1242.0480207554092],
-       principal_point: [276.810977935791, 310.05108642578125]}  # alpha = 0.0
-=======
        focal_length: [1138.83276975408, 1139.594698074792],
        principal_point: [308.1729373830466, 317.1289738266081]} 
->>>>>>> b50630cf
 
     - {T_SC:
        [-0.04471672, -0.47414334, 0.87931138, 0.43962862,
@@ -25,13 +20,8 @@
        image_dimension: [800, 600],
        distortion_coefficients: [-0.16234962118670349, 0.08155626136084612, 0.006298812391653791, -0.003038632652138194],
        distortion_type: radialtangential,
-<<<<<<< HEAD
-       focal_length: [1242.0480207554092, 1242.0480207554092],
-       principal_point: [276.810977935791, 310.05108642578125]}  # alpha = 0.0
-=======
        focal_length: [1138.6334240599165, 1138.774613252216],
        principal_point: [320.1812627366363, 302.906549415305]}  
->>>>>>> b50630cf
 
 camera_params:
     camera_rate: 30
@@ -58,13 +48,8 @@
     # Sharmin Consider IMU frame as Body Frame
     T_BS:
         [1.0, 0.0, 0.0, 0.0,
-<<<<<<< HEAD
-         0.0, -1.0, 0.0, 0.0,
-         0.0, 0.0, -1.0, 0.0,
-=======
          0.0, 1.0, 0.0, 0.0,
          0.0, 0.0, 1.0, 0.0,
->>>>>>> b50630cf
          0.0, 0.0, 0.0, 1.0]
 
 
@@ -75,15 +60,6 @@
 # ceres optimization options
 ceres_options:
     minIterations: 3   # minimum number of iterations always performed
-<<<<<<< HEAD
-    maxIterations: 100  # never do more than these, even if not converged
-    timeLimit: 0.05   # [s] negative values will set the an unlimited time limit
-
-# detection
-detection_options:
-    threshold: 20.0      # detection threshold. By default the uniformity radius in pixels
-    octaves: 1           # number of octaves for detection. 0 means single-scale at highest resolution
-=======
     maxIterations: 15  # never do more than these, even if not converged
     timeLimit: 0.035  # [s] negative values will set the an unlimited time limit
 
@@ -91,7 +67,6 @@
 detection_options:
     threshold: 30.0      # detection threshold. By default the uniformity radius in pixels
     octaves: 0           # number of octaves for detection. 0 means single-scale at highest resolution
->>>>>>> b50630cf
     maxNoKeypoints: 400  # restrict to a maximum of this many keypoints per image (strongest ones)   #Sharmin
 
 # delay of images [s]:
@@ -114,11 +89,7 @@
     publishImuPropagatedState: false    # Should the state that is propagated with IMU messages be published? Or just the optimized ones?
     # provide custom World frame Wc
     T_Wc_W:
-<<<<<<< HEAD
-        [1.0, 0.0, 0.0, 0.0,
-=======
         [1.0, 0.0, 0.0, 0.,
->>>>>>> b50630cf
          0.0, 1.0, 0.0, 0.0,
          0.0, 0.0, 1.0, 0.0,
          0.0, 0.0, 0.0, 1.0]
