<launch>

  <!-- Arguments -->
<<<<<<< HEAD
  <arg name="config_path" default="$(find pose_graph)/config/stereo_rig/stereo_rig_v3config.yaml" />
=======
  <arg name="config_path" default="$(find pose_graph)/config/stereo_rig2/stereo_rig_v4_config.yaml" />
>>>>>>> b50630cf

  <param name="/use_sim_time" value="true" />


  <!-- To un-compress image topics -->
  <node name="republish1" type="republish" pkg="image_transport" output="screen"
    args="compressed in:=/slave1/image_raw raw out:=/cam0/image_raw" />
  <node name="republish2" type="republish" pkg="image_transport" output="screen"
    args="compressed in:=/slave2/image_raw raw out:=/cam1/image_raw" />


  <!--Run pose_graph node-->
  <node name="pose_graph_node" pkg="pose_graph" type="pose_graph_node">
    <param name="config_file" type="string" value="$(arg config_path)" />
  </node>


<<<<<<< HEAD

=======
>>>>>>> b50630cf
  <node name="okvis_node" pkg="okvis_ros" type="okvis_node">

    <param name="config_filename" value="$(find okvis_ros)/okvis/config/config_stereorig_v3.yaml" />
    <param name="mesh_file" value="firefly.dae" />


    <remap from="/camera0" to="/cam0/image_raw" />
    <remap from="/camera1" to="/cam1/image_raw" />

    <remap from="/imu" to="/imu/imu" />

  </node>

  <node name="rviz" pkg="rviz" type="rviz" args="-d $(find okvis_ros)/config/rviz_svin.rviz" />
<<<<<<< HEAD

=======
  <node name="recorder" pkg="pose_graph" type="save_okvis_kf_pose.py" />
>>>>>>> b50630cf

</launch><|MERGE_RESOLUTION|>--- conflicted
+++ resolved
@@ -1,11 +1,7 @@
 <launch>
 
   <!-- Arguments -->
-<<<<<<< HEAD
-  <arg name="config_path" default="$(find pose_graph)/config/stereo_rig/stereo_rig_v3config.yaml" />
-=======
   <arg name="config_path" default="$(find pose_graph)/config/stereo_rig2/stereo_rig_v4_config.yaml" />
->>>>>>> b50630cf
 
   <param name="/use_sim_time" value="true" />
 
@@ -23,10 +19,6 @@
   </node>
 
 
-<<<<<<< HEAD
-
-=======
->>>>>>> b50630cf
   <node name="okvis_node" pkg="okvis_ros" type="okvis_node">
 
     <param name="config_filename" value="$(find okvis_ros)/okvis/config/config_stereorig_v3.yaml" />
@@ -41,10 +33,6 @@
   </node>
 
   <node name="rviz" pkg="rviz" type="rviz" args="-d $(find okvis_ros)/config/rviz_svin.rviz" />
-<<<<<<< HEAD
-
-=======
   <node name="recorder" pkg="pose_graph" type="save_okvis_kf_pose.py" />
->>>>>>> b50630cf
 
 </launch>